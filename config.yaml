--- conflicted
+++ resolved
@@ -17,15 +17,9 @@
     REAR_PIVOT: 8
 
 wheg_parameters:
-<<<<<<< HEAD
   max_rpm: 30 # Maximum RPM for the wheg motors
   min_rpm: 5  # Minimum RPM for the wheg motors
   smoothness: 5 # Speed increase smoothness
-=======
-  max_rpm: 50 # Maximum RPM for the wheg motors
-  min_rpm: 20  # Minimum RPM for the wheg motors
-  smoothness: 10  # Speed increase smoothness
->>>>>>> de78c2f2
   initial_rpm: 0  # Initial speed for wheg motors
 
 pivot_parameters:
@@ -50,11 +44,7 @@
     low_pos: 160 # Position where motor will mvoe slow
     high_pos: 200 # Position where the motor will move fast
     min_rpm: 2
-<<<<<<< HEAD
-    max_rpm: 4 # This max value has been tested, greater than this the whegs do not have enough time to get around in multi-turn mode
-=======
-    max_rpm: 3 # This max value has been tested, greater than this the whegs do not have enough time to get around in multi-turn mode
->>>>>>> de78c2f2
+    max_rpm: 2 # This max value has been tested, greater than this the whegs do not have enough time to get around in multi-turn mode
     smoothness: 1
     tolerance: 20 # This is in degrees, whegs must be within  this marging of positions before continuing with the next itteration
     delay: 0.025 # This is the addition wait time in seconds to allow for motors to finish moving
